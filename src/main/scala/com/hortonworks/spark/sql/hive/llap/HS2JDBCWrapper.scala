/*
 * Licensed to the Apache Software Foundation (ASF) under one or more
 * contributor license agreements.  See the NOTICE file distributed with
 * this work for additional information regarding copyright ownership.
 * The ASF licenses this file to You under the Apache License, Version 2.0
 * (the "License"); you may not use this file except in compliance with
 * the License.  You may obtain a copy of the License at
 *
 *    http://www.apache.org/licenses/LICENSE-2.0
 *
 * Unless required by applicable law or agreed to in writing, software
 * distributed under the License is distributed on an "AS IS" BASIS,
 * WITHOUT WARRANTIES OR CONDITIONS OF ANY KIND, either express or implied.
 * See the License for the specific language governing permissions and
 * limitations under the License.
 */

package com.hortonworks.spark.sql.hive.llap

import org.apache.spark.sql.catalyst.expressions.GenericRow
import java.net.URI
import java.sql.{Connection, DatabaseMetaData, Driver, DriverManager, ResultSet, ResultSetMetaData, SQLException}
import java.util.Properties

import scala.collection.JavaConverters._
import scala.collection.mutable.ArrayBuffer
import org.apache.commons.dbcp2.BasicDataSource
import org.apache.commons.dbcp2.BasicDataSourceFactory
import org.apache.hadoop.hive.serde2.objectinspector.ObjectInspector.Category
import org.apache.hadoop.hive.serde2.objectinspector.PrimitiveObjectInspector.PrimitiveCategory
import org.apache.hadoop.hive.serde2.typeinfo._
import org.apache.spark.sql.types._
import org.slf4j.LoggerFactory
import org.apache.spark.sql.{Row, RowFactory}

object Utils {
  def classForName(className: String): Class[_] = {
    // scalastyle:off classforname
    Class.forName(
      className,
      true,
      Option(Thread.currentThread().getContextClassLoader).getOrElse(getClass.getClassLoader))
    // scalastyle:on classforname
  }
}

object DefaultJDBCWrapper extends JDBCWrapper

/**
 * Shim which exposes some JDBC helper functions. Most of this code is copied from Spark SQL, with
 * minor modifications for Redshift-specific features and limitations.
 */
class JDBCWrapper {

  private val log = LoggerFactory.getLogger(getClass)

  private val connectionPools = new scala.collection.mutable.HashMap[String, BasicDataSource]

  /**
   * Given a JDBC subprotocol, returns the appropriate driver class so that it can be registered
   * with Spark. If the user has explicitly specified a driver class in their configuration then
   * that class will be used. Otherwise, we will attempt to load the correct driver class based on
   * the JDBC subprotocol.
   *
   * @param jdbcSubprotocol 'redshift' or 'postgres'
   * @param userProvidedDriverClass an optional user-provided explicit driver class name
   * @return the driver class
   */
  private def getDriverClass(
      jdbcSubprotocol: String,
      userProvidedDriverClass: Option[String]): Class[Driver] = {
    userProvidedDriverClass.map(Utils.classForName).getOrElse {
      jdbcSubprotocol match {
        case "hive2" =>
          try {
            Utils.classForName("org.apache.hive.jdbc.HiveDriver")
          } catch {
            case _: ClassNotFoundException =>
              try {
                Utils.classForName("org.apache.hive.jdbc.HiveDriver")
              } catch {
                case e: ClassNotFoundException =>
                  throw new ClassNotFoundException(
                    "Could not load Hive JDBC driver.", e)
              }
          }
        case other => throw new IllegalArgumentException(s"Unsupported JDBC protocol: '$other'")
      }
    }.asInstanceOf[Class[Driver]]
  }

  private def registerDriver(driverClass: String): Unit = {
    val className = "org.apache.spark.sql.execution.datasources.jdbc.DriverRegistry"
    val driverRegistryClass = Utils.classForName(className)
    val registerMethod = driverRegistryClass.getDeclaredMethod("register", classOf[String])
    registerMethod.invoke(null, driverClass)
  }

  def getConnector(sessionState: HiveWarehouseSessionState): Connection = {
    return getConnector(
      Option.empty,
      sessionState.hs2url(),
      sessionState.user(),
      sessionState.dbcp2Conf()
    )
  }

  /**
   * Takes a (schema, table) specification and returns the table's Catalyst
   * schema.
   *
   * @param conn A JDBC connection to the database.
   * @param dbName The database name.
   * @param tableName The table name of the desired table.  This may also be a
   *   SQL query wrapped in parentheses.
   *
   * @return A StructType giving the table's Catalyst schema.
   */
  def resolveTable(conn: Connection, dbName: String, tableName: String): StructType = {
    log.debug(s"resolveTable $dbName $tableName")
    val dbmd: DatabaseMetaData = conn.getMetaData()
    val rs: ResultSet = dbmd.getColumns(null, dbName, tableName, null)
    try {
      val fields = new ArrayBuffer[StructField]
      while (rs.next()) {
        val columnName = rs.getString(4)
        val dataType = rs.getInt(5)
        val typeName = rs.getString(6)
        val fieldSize = rs.getInt(7)
        val fieldScale = rs.getInt(9)
        val nullable = true // Hive cols nullable
        val isSigned = true
        val columnType = getCatalystType(dataType, typeName, fieldSize, fieldScale, isSigned)
        fields += StructField(columnName, columnType, nullable)
      }
      new StructType(fields.toArray)
    } finally {
      rs.close()
    }
  }

  def populateSchemaFields(ncols: Int,
                           rsmd: ResultSetMetaData,
                           fields: Array[StructField]): Unit = {
    var i = 0
    while (i < ncols) {
      // HIVE-11750 - ResultSetMetadata.getColumnName() has format tablename.columnname
      // Hack to remove the table name
      val columnName = rsmd.getColumnLabel(i + 1).split("\\.").last
      val dataType = rsmd.getColumnType(i + 1)
      val typeName = rsmd.getColumnTypeName(i + 1)
      val fieldSize = rsmd.getPrecision(i + 1)
      val fieldScale = rsmd.getScale(i + 1)
      val isSigned = true
      val nullable = rsmd.isNullable(i + 1) != ResultSetMetaData.columnNoNulls
      val columnType = getCatalystType(dataType, typeName, fieldSize, fieldScale, isSigned)
      fields(i) = StructField(columnName, columnType, nullable)
      i = i + 1
    }
  }

<<<<<<< HEAD
 def executeStmt(conn: Connection, currentDatabase: String, query: String): DriverResultSet = {
    useDatabase(conn, currentDatabase)
    val rs = conn.prepareStatement(query).executeQuery()
=======
  //Used for executing queries directly from the Driver to HS2
  //ResultSet size is limited to prevent Driver OOM
  //Should not be used for processing of big data
  //Useful for DDL instrospection statements like 'show tables'
 def executeStmt(conn: Connection,
                 currentDatabase: String,
                 query: String,
                 maxExecResults: Long): DriverResultSet = {
    useDatabase(conn, currentDatabase)
    val stmt = conn.prepareStatement(query)
    stmt.setLargeMaxRows(maxExecResults)
    val rs = stmt.executeQuery()
>>>>>>> 7e6971fe
    log.debug(query)
    try {
      val rsmd = rs.getMetaData
      val ncols = rsmd.getColumnCount
      val fields = new Array[StructField](ncols)
      populateSchemaFields(ncols, rsmd, fields)
      val schema = new StructType(fields)
      val data = new java.util.ArrayList[Row]()
      while(rs.next()) {
        val rowData = new Array[Any](ncols)
        for (j <- 0 to ncols - 1) {
          rowData(j) = rs.getObject(j + 1)
        }
        val row = new GenericRow(rowData)
        data.add(row)
      }
      return new DriverResultSet(data, schema)
    } finally {
      rs.close()
    }
  }

  //Used for executing statements directly from the Driver to HS2
  //with no results
<<<<<<< HEAD
  def execute(conn: Connection,
                  currentDatabase: String,
                  query: String): Unit = {
    useDatabase(conn, currentDatabase)
    val stmt = conn.prepareStatement(query)
    stmt.execute()
    log.debug(query)
=======
  //Useful for DDL statements like 'create table'
  def executeUpdate(conn: Connection,
                  currentDatabase: String,
                  query: String): Boolean = {
    useDatabase(conn, currentDatabase)
    val stmt = conn.prepareStatement(query)
    val succeed = stmt.execute()
    log.debug(query)
    succeed
>>>>>>> 7e6971fe
  }

  def useDatabase(conn: Connection, currentDatabase: String) {
    if (currentDatabase != null) {
      conn.prepareStatement(s"USE $currentDatabase").execute()
    }
  }

  def resolveQuery(conn: Connection, currentDatabase: String, query: String): StructType = {
    useDatabase(conn, currentDatabase)
    val schemaQuery = s"SELECT * FROM ($query) q LIMIT 0"
    val rs = conn.prepareStatement(schemaQuery).executeQuery()
    log.debug(schemaQuery)
    try {
      val rsmd = rs.getMetaData
      val ncols = rsmd.getColumnCount
      val fields = new Array[StructField](ncols)
      populateSchemaFields(ncols, rsmd, fields)
      new StructType(fields)
    } finally {
      rs.close()
    }
  }

  /**
   * Given a driver string and a JDBC url, load the specified driver and return a DB connection.
   *
   * @param userProvidedDriverClass the class name of the JDBC driver for the given url. If this
   *                                is None then `spark-redshift` will attempt to automatically
   *                                discover the appropriate driver class.
   * @param url the JDBC url to connect to.
   */
  def getConnector(
      userProvidedDriverClass: Option[String],
      url: String,
      userName: String,
      dbcp2Configs: String): Connection = {
    log.debug(s"${userProvidedDriverClass.getOrElse("")} $url $userName password")
    val subprotocol = new URI(url.stripPrefix("jdbc:")).getScheme
    val driverClass: Class[Driver] = getDriverClass(subprotocol, userProvidedDriverClass)

    connectionPools.get(userName) match {
      case Some(d) =>
        d.getConnection
      case None =>
        val properties = new Properties()
        // for older version of HDP which do not have dbcp2 configurations
        if (dbcp2Configs == null) {
          properties.setProperty("initialSize", "1")
          properties.setProperty("maxConnLifetimeMillis", "100000")
          properties.setProperty("maxTotal", "40")
          properties.setProperty("maxIdle", "10")
          properties.setProperty("maxWaitMillis", "30000")
        } else {
          dbcp2Configs.split(" ").map(s => s.trim.split(":")).foreach {
            conf =>
              properties.setProperty(conf(0), conf(1))
              log.debug(conf(0) + ":" + conf(1))
          }
        }
        properties.setProperty("driverClassName", driverClass.getCanonicalName)
        properties.setProperty("url", url)
        properties.setProperty("password", "password")
        properties.setProperty("username", userName)
        val dataSource = BasicDataSourceFactory.createDataSource(properties)
        connectionPools.put(userName, dataSource)
        dataSource.getConnection
    }
  }

  def getConnector(sessionState: HiveWarehouseSessionState): Connection = {
    return getConnector(
      Option.empty,
      HWConf.USER.getString(sessionState),
      HWConf.PASSWORD.getString(sessionState),
      HWConf.DBCP2_CONF.getString(sessionState)
    )
  }

  def columnString(dataType: DataType, dataSize: Option[Long]): String = dataType match {
    case IntegerType => "INTEGER"
    case LongType => "BIGINT"
    case DoubleType => "DOUBLE"
    case FloatType => "REAL"
    case ShortType => "SMALLINT"
    case ByteType => "TINYINT"
    case BooleanType => "BOOLEAN"
    case StringType =>
      if (dataSize.isDefined) {
        s"VARCHAR(${dataSize.get})"
      } else {
        "TEXT"
      }
    case BinaryType => "BLOB"
    case TimestampType => "TIMESTAMP"
    case DateType => "DATE"
    case t: DecimalType => s"DECIMAL(${t.precision},${t.scale})"
    case _ => throw new IllegalArgumentException(s"Don't know how to save $dataType to JDBC")
  }

  /**
   * Compute the SQL schema string for the given Spark SQL Schema.
   */
  def schemaString(schema: StructType): String = {
    val sb = new StringBuilder()
    schema.fields.foreach { field => {
      val name = field.name
      val size = if (field.metadata.contains("maxLength")) {
        Some(field.metadata.getLong("maxLength"))
      } else {
        None
      }
      val typ: String = columnString(field.dataType, size)
      val nullable = if (field.nullable) "" else "NOT NULL"
      sb.append(s""", "${name.replace("\"", "\\\"")}" $typ $nullable""".trim)
    }}
    if (sb.length < 2) "" else sb.substring(2)
  }

  /**
   * Maps a JDBC type to a Catalyst type.
   *
   * @param sqlType - A field of java.sql.Types
   * @return The Catalyst type corresponding to sqlType.
   */
  def getCatalystType(
      sqlType: Int,
      typeName: String,
      precision: Int,
      scale: Int,
      signed: Boolean): DataType = {
    log.debug(s"getCatalystType $sqlType")
    // For primitive types, we can just use the sqlType passed in.
    // Complex types require use of the typeName.
    val answer = sqlType match {
      // scalastyle:off
      case java.sql.Types.BOOLEAN       => BooleanType
      case java.sql.Types.TINYINT       => ByteType
      case java.sql.Types.SMALLINT      => ShortType
      case java.sql.Types.INTEGER       => IntegerType
      case java.sql.Types.BIGINT        => LongType
      case java.sql.Types.FLOAT         => FloatType
      case java.sql.Types.DOUBLE        => DoubleType
      case java.sql.Types.CHAR          => StringType
      case java.sql.Types.VARCHAR       => StringType
      case java.sql.Types.DATE          => DateType
      case java.sql.Types.TIMESTAMP     => TimestampType
      case java.sql.Types.BINARY        => BinaryType
      case java.sql.Types.DECIMAL       => DecimalType(precision, scale)
      case java.sql.Types.ARRAY         => getCatalystType(typeName)
      case java.sql.Types.STRUCT        => getCatalystType(typeName)
      case java.sql.Types.JAVA_OBJECT
        if (typeName.toLowerCase().startsWith("map")) => getCatalystType(typeName)
      case _                            => null
      // scalastyle:on
    }

    if (answer == null) throw new SQLException("Unsupported type " + sqlType)
    answer
  }

  private def getCatalystType(typeInfo: TypeInfo) : DataType = {
    typeInfo.getCategory match {
      case Category.PRIMITIVE =>
        getCatalystType(typeInfo.asInstanceOf[PrimitiveTypeInfo])
      case Category.LIST =>
        ArrayType(getCatalystType(typeInfo.asInstanceOf[ListTypeInfo].getListElementTypeInfo))
      case Category.MAP =>
        MapType(
          getCatalystType(typeInfo.asInstanceOf[MapTypeInfo].getMapKeyTypeInfo),
          getCatalystType(typeInfo.asInstanceOf[MapTypeInfo].getMapValueTypeInfo))
      case Category.STRUCT =>
        StructType(getCatalystStructFields(typeInfo.asInstanceOf[StructTypeInfo]))
      case _ =>
        throw new SQLException("Unsupported type " + typeInfo)
    }
  }

  private def getCatalystType(primitiveTypeInfo: PrimitiveTypeInfo) : DataType = {
    primitiveTypeInfo.getPrimitiveCategory match {
      case PrimitiveCategory.BOOLEAN => BooleanType
      case PrimitiveCategory.BYTE => ByteType
      case PrimitiveCategory.SHORT => ShortType
      case PrimitiveCategory.INT => IntegerType
      case PrimitiveCategory.LONG => LongType
      case PrimitiveCategory.FLOAT => FloatType
      case PrimitiveCategory.DOUBLE => DoubleType
      case PrimitiveCategory.STRING => StringType
      case PrimitiveCategory.CHAR => StringType
      case PrimitiveCategory.VARCHAR => StringType
      case PrimitiveCategory.DATE => DateType
      case PrimitiveCategory.TIMESTAMP => TimestampType
      case PrimitiveCategory.BINARY => BinaryType
      case PrimitiveCategory.DECIMAL => DecimalType(
          primitiveTypeInfo.asInstanceOf[DecimalTypeInfo].getPrecision,
          primitiveTypeInfo.asInstanceOf[DecimalTypeInfo].getScale)
      case _ => throw new SQLException("Unsupported type " + primitiveTypeInfo)
    }
  }

  private def getCatalystStructFields(structTypeInfo: StructTypeInfo) : Array[StructField] = {
    structTypeInfo.getAllStructFieldNames.asScala
      .zip(structTypeInfo.getAllStructFieldTypeInfos.asScala).map(
        { case (fieldName, fieldType) => new StructField(fieldName, getCatalystType(fieldType)) }
      ).toArray
  }

  private def getCatalystType(typeName: String) : DataType = {
    getCatalystType(TypeInfoUtils.getTypeInfoFromTypeString(typeName))
  }
}<|MERGE_RESOLUTION|>--- conflicted
+++ resolved
@@ -96,15 +96,6 @@
     registerMethod.invoke(null, driverClass)
   }
 
-  def getConnector(sessionState: HiveWarehouseSessionState): Connection = {
-    return getConnector(
-      Option.empty,
-      sessionState.hs2url(),
-      sessionState.user(),
-      sessionState.dbcp2Conf()
-    )
-  }
-
   /**
    * Takes a (schema, table) specification and returns the table's Catalyst
    * schema.
@@ -159,11 +150,6 @@
     }
   }
 
-<<<<<<< HEAD
- def executeStmt(conn: Connection, currentDatabase: String, query: String): DriverResultSet = {
-    useDatabase(conn, currentDatabase)
-    val rs = conn.prepareStatement(query).executeQuery()
-=======
   //Used for executing queries directly from the Driver to HS2
   //ResultSet size is limited to prevent Driver OOM
   //Should not be used for processing of big data
@@ -174,9 +160,8 @@
                  maxExecResults: Long): DriverResultSet = {
     useDatabase(conn, currentDatabase)
     val stmt = conn.prepareStatement(query)
-    stmt.setLargeMaxRows(maxExecResults)
+    stmt.setMaxRows(maxExecResults.asInstanceOf[Int])
     val rs = stmt.executeQuery()
->>>>>>> 7e6971fe
     log.debug(query)
     try {
       val rsmd = rs.getMetaData
@@ -201,15 +186,6 @@
 
   //Used for executing statements directly from the Driver to HS2
   //with no results
-<<<<<<< HEAD
-  def execute(conn: Connection,
-                  currentDatabase: String,
-                  query: String): Unit = {
-    useDatabase(conn, currentDatabase)
-    val stmt = conn.prepareStatement(query)
-    stmt.execute()
-    log.debug(query)
-=======
   //Useful for DDL statements like 'create table'
   def executeUpdate(conn: Connection,
                   currentDatabase: String,
@@ -219,7 +195,6 @@
     val succeed = stmt.execute()
     log.debug(query)
     succeed
->>>>>>> 7e6971fe
   }
 
   def useDatabase(conn: Connection, currentDatabase: String) {
@@ -293,8 +268,8 @@
   def getConnector(sessionState: HiveWarehouseSessionState): Connection = {
     return getConnector(
       Option.empty,
+      HWConf.HS2_URL.getString(sessionState),
       HWConf.USER.getString(sessionState),
-      HWConf.PASSWORD.getString(sessionState),
       HWConf.DBCP2_CONF.getString(sessionState)
     )
   }
