--- conflicted
+++ resolved
@@ -104,12 +104,10 @@
         return (useText ? text : "");
     }
 
-<<<<<<< HEAD
-  public static String loadInto(String path, String database, String table) {
-    return format("LOAD DATA INPATH '%s' INTO TABLE %s.%s", path, database, table);
-  }
-=======
->>>>>>> 24fef0d3
+    public static String loadInto(String path, String database, String table) {
+      return format("LOAD DATA INPATH '%s' INTO TABLE %s.%s", path, database, table);
+    }
+
     public static String randomAlias() {
         return "q_" + UUID.randomUUID().toString().replaceAll("[^A-Za-z0-9 ]", "");
     }
